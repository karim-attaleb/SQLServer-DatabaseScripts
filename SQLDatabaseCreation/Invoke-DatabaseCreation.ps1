--- conflicted
+++ resolved
@@ -244,7 +244,6 @@
         try {
             Write-Log -Message "Creating database '$($config.Database.Name)'..." -Level Info -LogFile $logFile -EnableEventLog $false
             $newDb = New-DbaDatabase @newDbParams -ErrorAction Stop
-<<<<<<< HEAD
             
             # Verify database was actually created
             if (-not $newDb -or $newDb.Status -ne 'Normal') {
@@ -261,11 +260,9 @@
                 throw $errorMsg
             }
             
-            Write-Log -Message "Successfully created database: $($config.Database.Name) with $numberOfDataFiles data file(s)" -Level Success -LogFile $logFile -EnableEventLog $enableEventLog -EventLogSource $eventLogSource
-=======
             Write-Log -Message "Successfully created database: $($config.Database.Name) with PRIMARY data file" -Level Success -LogFile $logFile -EnableEventLog $enableEventLog -EventLogSource $eventLogSource
             
-            # Add additional files to PRIMARY filegroup if needed (important-comment)
+            # Add additional files to PRIMARY filegroup if needed
             if ($numberOfDataFiles -gt 1) {
                 Write-Log -Message "Adding $(($numberOfDataFiles - 1)) additional data file(s) to PRIMARY filegroup..." -Level Info -LogFile $logFile -EnableEventLog $false
                 
@@ -292,7 +289,7 @@
                             Write-Log -Message "Added data file $i ($logicalFileName) to PRIMARY filegroup" -Level Info -LogFile $logFile -EnableEventLog $false
                         }
                         catch {
-                            Write-Log -Message "Failed to add data file $i: $($_.Exception.Message)" -Level Error -LogFile $logFile -EnableEventLog $enableEventLog -EventLogSource $eventLogSource
+                            Write-Log -Message "Failed to add data file ${i}: $($_.Exception.Message)" -Level Error -LogFile $logFile -EnableEventLog $enableEventLog -EventLogSource $eventLogSource
                             throw
                         }
                     }
@@ -303,7 +300,6 @@
                 
                 Write-Log -Message "Successfully added $(($numberOfDataFiles - 1)) additional data file(s) to PRIMARY filegroup" -Level Success -LogFile $logFile -EnableEventLog $enableEventLog -EventLogSource $eventLogSource
             }
->>>>>>> 450665a1
 
             # Set database owner
             Write-Log -Message "Setting database owner to 'sa'..." -Level Info -LogFile $logFile -EnableEventLog $false
